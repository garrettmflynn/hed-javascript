--- conflicted
+++ resolved
@@ -62,7 +62,6 @@
 /**
  * Check for a valid unit and remove it.
  */
-<<<<<<< HEAD
 const stripOffUnitsIfValid = function(
   tagUnitValue,
   hedSchema,
@@ -102,11 +101,7 @@
   tagUnitClassUnits,
   hedSchema,
 ) {
-  tagUnitClassUnits.sort(function(first, second) {
-=======
-const stripOffUnitsIfValid = function(tagUnitValues, tagUnitClassUnits) {
   tagUnitClassUnits.sort((first, second) => {
->>>>>>> caa73c3b
     return second.length - first.length
   })
   for (const unit of tagUnitClassUnits) {
